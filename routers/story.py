from typing import List, Optional
from pathlib import Path

from fastapi import APIRouter, Depends, Form
<<<<<<< HEAD
from fastapi.responses import FileResponse
from instagrapi.types import (
        Story
)
from instagrapi import Client
=======
from instagrapi import Client
from instagrapi.types import Story

>>>>>>> 18317205
from dependencies import ClientStorage, get_clients


router = APIRouter(
    prefix="/story",
    tags=["story"],
    responses={404: {"description": "Not found"}},
)


@router.post("/user_stories", response_model=List[Story])
async def story_user_stories(sessionid: str = Form(...), 
                            user_id: str = Form(...), 
                            amount: Optional[int] = Form(None), 
                            clients: ClientStorage = Depends(get_clients)) -> List[Story]:
    """Get a user's stories
    """
    cl = clients.get(sessionid)
    return cl.user_stories(user_id, amount)


@router.post("/info", response_model=Story)
async def story_info(sessionid: str = Form(...), 
                     story_pk: int = Form(...), 
                     use_cache: Optional[bool] = Form(True), 
                     clients: ClientStorage = Depends(get_clients)) -> Story:
    """Get Story by pk or id
    """
    cl = clients.get(sessionid)
    return cl.story_info(story_pk, use_cache)


@router.post("/delete", response_model=bool)
async def story_delete(sessionid: str = Form(...), 
                       story_pk: int = Form(...), 
                       clients: ClientStorage = Depends(get_clients)) -> bool:
    """Delete story
    """
    cl = clients.get(sessionid)
    return cl.story_delete(story_pk)


@router.post("/seen", response_model=bool)
async def story_seen(sessionid: str = Form(...),
                     story_pks: List[int] = Form(...),
                     skipped_story_pks: Optional[List[int]] = Form([]),
                     clients: ClientStorage = Depends(get_clients)) -> bool:
    """Mark a media as seen
    """
    cl = clients.get(sessionid)
    return cl.story_seen(story_pks, skipped_story_pks)


@router.get("/pk_from_url")
async def story_pk_from_url(url: str) -> int:
    """Get Story (media) PK from URL
    """
    return Client().story_pk_from_url(url)


@router.post("/download")
async def story_download(sessionid: str = Form(...),
                         story_pk: int = Form(...),
                         filename: Optional[str] = Form(""),
                         folder: Optional[Path] = Form(""),
                         returnFile: Optional[bool] = Form(True),
                         clients: ClientStorage = Depends(get_clients)):
    """Download story media by media_type
    """
    cl = clients.get(sessionid)
    result = cl.story_download(story_pk, filename, folder)
    if returnFile:
        return FileResponse(result)
    else:
        return result


@router.post("/download/by_url")
async def story_download_by_url(sessionid: str = Form(...),
                                url: str = Form(...),
                                filename: Optional[str] = Form(""),
                                folder: Optional[Path] = Form(""),
                                returnFile: Optional[bool] = Form(True),
                                clients: ClientStorage = Depends(get_clients)):
    """Download story media using URL
    """
    cl = clients.get(sessionid)
    result = cl.story_download_by_url(url, filename, folder)
    if returnFile:
        return FileResponse(result)
    else:
        return result<|MERGE_RESOLUTION|>--- conflicted
+++ resolved
@@ -2,17 +2,10 @@
 from pathlib import Path
 
 from fastapi import APIRouter, Depends, Form
-<<<<<<< HEAD
 from fastapi.responses import FileResponse
-from instagrapi.types import (
-        Story
-)
-from instagrapi import Client
-=======
 from instagrapi import Client
 from instagrapi.types import Story
 
->>>>>>> 18317205
 from dependencies import ClientStorage, get_clients
 
 
